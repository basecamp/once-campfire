# Campfire

Campfire is a web-based chat application. It supports many of the features you'd
expect, including:

- Multiple rooms, with access controls
- Direct messages
- File attachments with previews
- Search
- Notifications (via Web Push)
- @mentions
- API, with support for bot integrations

## Deploying with Docker

Campfire's Docker image contains everything needed for a fully-functional,
single-machine deployment. This includes the web app, background jobs, caching,
file serving, and SSL.

To persist storage of the database and file attachments, map a volume to `/rails/storage`.

To configure additional features, you can set the following environment variables:

- `SSL_DOMAIN` - enable automatic SSL via Let's Encrypt for the given domain name
- `DISABLE_SSL` - alternatively, set `DISABLE_SSL` to serve over plain HTTP
- `VAPID_PUBLIC_KEY`/`VAPID_PRIVATE_KEY` - set these to a valid keypair to
  allow sending Web Push notifications. You can generate a new keypair by running
  `/script/admin/create-vapid-key`
- `SENTRY_DSN` - to enable error reporting to sentry in production, supply your
  DSN here

For example:

    docker build -t campfire .

    docker run \
      --publish 80:80 --publish 443:443 \
      --restart unless-stopped \
      --volume campfire:/rails/storage \
      --env SECRET_KEY_BASE=$YOUR_SECRET_KEY_BASE \
      --env VAPID_PUBLIC_KEY=$YOUR_PUBLIC_KEY \
      --env VAPID_PRIVATE_KEY=$YOUR_PRIVATE_KEY \
<<<<<<< HEAD
      --env SSL_DOMAIN=chat.example.com \
      campfire


## Additions by chriopter
- Added config/deploy.yml and bin/deploy to deploy directly with 1PW Secrets / environment variables
- Create a 1Password item named "Solocooker Secrets [Environment]" with fields: deploy_ip, deploy_host, secret_key_base, github_token, github_user, vapid_public_key, vapid_private_key
=======
      --env TLS_DOMAIN=chat.example.com \
      campfire

## Running in development

    bin/setup
    bin/rails server

## Worth Noting

When you start Campfire for the first time, you’ll be guided through
creating an admin account.
The email address of this admin account will be shown on the login page
so that people who forget their password know who to contact for help.
(You can change this email later in the settings)

Campfire is single-tenant: any rooms designated "public" will be accessible by
all users in the system. To support entirely distinct groups of customers, you
would deploy multiple instances of the application.
>>>>>>> 59b322ed
<|MERGE_RESOLUTION|>--- conflicted
+++ resolved
@@ -40,15 +40,6 @@
       --env SECRET_KEY_BASE=$YOUR_SECRET_KEY_BASE \
       --env VAPID_PUBLIC_KEY=$YOUR_PUBLIC_KEY \
       --env VAPID_PRIVATE_KEY=$YOUR_PRIVATE_KEY \
-<<<<<<< HEAD
-      --env SSL_DOMAIN=chat.example.com \
-      campfire
-
-
-## Additions by chriopter
-- Added config/deploy.yml and bin/deploy to deploy directly with 1PW Secrets / environment variables
-- Create a 1Password item named "Solocooker Secrets [Environment]" with fields: deploy_ip, deploy_host, secret_key_base, github_token, github_user, vapid_public_key, vapid_private_key
-=======
       --env TLS_DOMAIN=chat.example.com \
       campfire
 
@@ -59,7 +50,7 @@
 
 ## Worth Noting
 
-When you start Campfire for the first time, you’ll be guided through
+When you start Campfire for the first time, you'll be guided through
 creating an admin account.
 The email address of this admin account will be shown on the login page
 so that people who forget their password know who to contact for help.
@@ -68,4 +59,7 @@
 Campfire is single-tenant: any rooms designated "public" will be accessible by
 all users in the system. To support entirely distinct groups of customers, you
 would deploy multiple instances of the application.
->>>>>>> 59b322ed
+
+## Additions by chriopter
+- Added config/deploy.yml and bin/deploy to deploy directly with 1PW Secrets / environment variables
+- Create a 1Password item named "Solocooker Secrets [Environment]" with fields: deploy_ip, deploy_host, secret_key_base, github_token, github_user, vapid_public_key, vapid_private_key