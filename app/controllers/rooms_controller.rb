class RoomsController < ApplicationController
<<<<<<< HEAD
  before_action :set_room, only: %i[ show destroy delete_completed_todos delete_non_todos ]
=======
  before_action :set_room, only: %i[ show destroy ]
>>>>>>> 59b322ed
  before_action :ensure_can_administer, only: %i[ destroy ]
  before_action :remember_last_room_visited, only: :show

  def index
    redirect_to room_url(Current.user.rooms.last)
  end

  def show
    @messages = find_messages
  end

  def destroy
    @room.destroy

    broadcast_remove_room
    redirect_to root_url
  end

  def delete_completed_todos
    # Delete only completed todos
    completed_todos = @room.messages.where(todo_state: 1)
    
    # Filter to only messages the user can administer
    deletable_messages = completed_todos.select { |message| Current.user.can_administer?(message) }
    
    if deletable_messages.any?
      # Delete and broadcast removal for each message
      deletable_messages.each do |message|
        message.destroy
        message.broadcast_remove_to @room, :messages
      end
      
      respond_to do |format|
        format.turbo_stream { head :ok }
        format.html { redirect_back(fallback_location: room_path(@room)) }
      end
    else
      respond_to do |format|
        format.turbo_stream { head :no_content }
        format.html { 
          redirect_back(fallback_location: room_path(@room), 
                       alert: "No completed todos to delete or you don't have permission") 
        }
      end
    end
  end

  def delete_non_todos
    # Delete only non-todo messages (todo_state IS NULL)
    non_todos = @room.messages.where(todo_state: nil)
    
    # Filter to only messages the user can administer
    deletable_messages = non_todos.select { |message| Current.user.can_administer?(message) }
    
    if deletable_messages.any?
      deletable_messages.each do |message|
        message.destroy
        message.broadcast_remove_to @room, :messages
      end
      
      respond_to do |format|
        format.turbo_stream { head :ok }
        format.html { redirect_back(fallback_location: room_path(@room)) }
      end
    else
      respond_to do |format|
        format.turbo_stream { head :no_content }
        format.html { 
          redirect_back(fallback_location: room_path(@room), 
                       alert: "No messages to delete or you don't have permission") 
        }
      end
    end
  end

  private
    def set_room
      if room = Current.user.rooms.find_by(id: params[:room_id] || params[:id])
        @room = room
      else
        redirect_to root_url, alert: "Room not found or inaccessible"
      end
    end

    def ensure_can_administer
      head :forbidden unless Current.user.can_administer?(@room)
    end

    def find_messages
      messages = @room.messages.with_creator.with_attachment_details.with_boosts

      if show_first_message = messages.find_by(id: params[:message_id])
        @messages = messages.page_around(show_first_message)
      else
        @messages = messages.last_page
      end
    end

    def room_params
      params.require(:room).permit(:name)
    end

    def broadcast_remove_room
      broadcast_remove_to :rooms, target: [ @room, :list ]
    end
end<|MERGE_RESOLUTION|>--- conflicted
+++ resolved
@@ -1,9 +1,5 @@
 class RoomsController < ApplicationController
-<<<<<<< HEAD
   before_action :set_room, only: %i[ show destroy delete_completed_todos delete_non_todos ]
-=======
-  before_action :set_room, only: %i[ show destroy ]
->>>>>>> 59b322ed
   before_action :ensure_can_administer, only: %i[ destroy ]
   before_action :remember_last_room_visited, only: :show
 
