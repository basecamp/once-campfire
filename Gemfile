source "https://rubygems.org"

git_source(:github) { |repo| "https://github.com/#{repo}.git" }

# Rails
gem "rails", github: "rails/rails", branch: "main"

# Drivers
gem "sqlite3", "~> 2.7"
gem "redis", "~> 5.4"

# Deployment
gem "puma", "~> 6.6"
<<<<<<< HEAD
gem "kamal", require: false
=======
>>>>>>> 59b322ed

# Jobs
gem "resque", "~> 2.7.0"
gem "resque-pool", "~> 0.7.1"

# Assets
gem "propshaft", github: "rails/propshaft"
gem "importmap-rails", github: "rails/importmap-rails"

# Hotwire
gem "turbo-rails", github: "hotwired/turbo-rails"
gem "stimulus-rails"

# Media handling
gem "image_processing", ">= 1.2"

# Telemetry
gem "sentry-ruby"
gem "sentry-rails"

# Other
gem "bcrypt"
gem "web-push"
gem "rqrcode"
gem "rails_autolink"
gem "geared_pagination"
gem "jbuilder"
gem "net-http-persistent"
gem "kredis"
gem "platform_agent"
gem "thruster"

group :development, :test do
  gem "debug"
  gem "rubocop-rails-omakase", require: false
  gem "faker", require: false
  gem "brakeman", require: false
end

group :test do
  gem "capybara"
  gem "mocha"
  gem "selenium-webdriver"
  gem "webmock", require: false
end<|MERGE_RESOLUTION|>--- conflicted
+++ resolved
@@ -11,10 +11,7 @@
 
 # Deployment
 gem "puma", "~> 6.6"
-<<<<<<< HEAD
 gem "kamal", require: false
-=======
->>>>>>> 59b322ed
 
 # Jobs
 gem "resque", "~> 2.7.0"
